--- conflicted
+++ resolved
@@ -1,12 +1,7 @@
 use crate::{
     config::{DataType, TransformConfig, TransformDescription},
-<<<<<<< HEAD
     event::{Event, LookupBuf, Value},
-    internal_events::{CoercerConversionFailed, CoercerEventProcessed},
-=======
-    event::{Event, Value},
     internal_events::CoercerConversionFailed,
->>>>>>> 507caed1
     transforms::{FunctionTransform, Transform},
     types::{parse_conversion_map, Conversion},
 };
