<<<<<<< HEAD
use std::{collections::HashMap, sync::Arc};

use serde::{Deserialize, Serialize};
use value::Value;
use vector_common::TimeZone;
use vrl::{core::ExpressionError, diagnostic::Formatter, Program, Runtime, Terminate, VrlRuntime};
=======
use value::Value;
use vector_common::TimeZone;
use vector_config::configurable_component;
use vrl::{diagnostic::Formatter, Program, Runtime, VrlRuntime};
>>>>>>> 2b2259ce

use crate::event::TargetEvents;
use crate::{
    conditions::{Condition, Conditional, ConditionalConfig},
    emit,
    event::{Event, VrlTarget},
    internal_events::VrlConditionExecutionError,
};

/// A condition that uses the [Vector Remap Language](https://vector.dev/docs/reference/vrl) (VRL) [boolean expression](https://vector.dev/docs/reference/vrl#boolean-expressions) against an event.
#[configurable_component]
#[derive(Clone, Debug, Default, PartialEq)]
pub struct VrlConfig {
    /// The VRL boolean expression.
    pub(crate) source: String,

    #[configurable(derived)]
    #[serde(default)]
    pub(crate) runtime: VrlRuntime,
}

impl_generate_config_from_default!(VrlConfig);

impl ConditionalConfig for VrlConfig {
    fn build(&self, enrichment_tables: &enrichment::TableRegistry) -> crate::Result<Condition> {
        // TODO(jean): re-add this to VRL
        // let constraint = TypeConstraint {
        //     allow_any: false,
        //     type_def: TypeDef {
        //         fallible: true,
        //         kind: value::Kind::Boolean,
        //         ..Default::default()
        //     },
        // };

        let functions = vrl_stdlib::all()
            .into_iter()
            .chain(enrichment::vrl_functions().into_iter())
            .chain(vector_vrl_functions::vrl_functions())
            .collect::<Vec<_>>();

<<<<<<< HEAD
        let mut external_env = vrl::state::ExternalEnv::default();
        external_env.set_external_context(enrichment_tables.clone());
=======
        let mut state = vrl::state::ExternalEnv::default().read_only();
        state.set_external_context(enrichment_tables.clone());
>>>>>>> 2b2259ce

        let (program, mut local_env, warnings) =
            vrl::compile_with_state(&self.source, &functions, &mut external_env).map_err(
                |diagnostics| {
                    Formatter::new(&self.source, diagnostics)
                        .colored()
                        .to_string()
                },
            )?;

        if !warnings.is_empty() {
            let warnings = Formatter::new(&self.source, warnings).colored().to_string();
            warn!(message = "VRL compilation warning.", %warnings);
        }

        match self.runtime {
            VrlRuntime::Llvm => {
                let builder = vrl::llvm::Compiler::new().unwrap();
                let mut symbols = HashMap::new();
                symbols.insert("vrl_fn_downcase", vrl_stdlib::vrl_fn_downcase as usize);
                symbols.insert("vrl_fn_merge", vrl_stdlib::vrl_fn_merge as usize);
                symbols.insert("vrl_fn_get", vrl_stdlib::vrl_fn_get as usize);
                symbols.insert(
                    "vrl_fn_parse_groks",
                    vrl_stdlib::vrl_fn_parse_groks as usize,
                );
                symbols.insert("vrl_fn_parse_json", vrl_stdlib::vrl_fn_parse_json as usize);
                symbols.insert(
                    "vrl_fn_starts_with",
                    vrl_stdlib::vrl_fn_starts_with as usize,
                );
                symbols.insert("vrl_fn_string", vrl_stdlib::vrl_fn_string as usize);
                symbols.insert("vrl_fn_upcase", vrl_stdlib::vrl_fn_upcase as usize);
                let library = builder
                    .compile(
                        (&mut local_env, &mut external_env),
                        &program,
                        vrl_stdlib::all(),
                        symbols,
                    )
                    .unwrap();
                let execute = library.get_function_address().unwrap() as usize;

                Ok(Condition::VrlLlvm(VrlLlvm {
                    program,
                    source: self.source.clone(),
                    library: Arc::new(library),
                    execute,
                }))
            }
            VrlRuntime::Ast => Ok(Condition::Vrl(Vrl {
                program,
                source: self.source.clone(),
            })),
        }
    }
}

#[derive(Debug, Clone)]
pub struct Vrl {
    pub(super) program: Program,
    pub(super) source: String,
}

impl Vrl {
    fn run(&self, event: Event) -> (Event, vrl::RuntimeResult) {
        let mut target = VrlTarget::new(event, self.program.info());
        // TODO: use timezone from remap config
        let timezone = TimeZone::default();

        let result = Runtime::default().resolve(&mut target, &self.program, &timezone);
        let original_event = match target.into_events() {
            TargetEvents::One(event) => event,
            _ => panic!("Event was modified in a condition. This is an internal compiler error."),
        };
        (original_event, result)
    }
}

impl Conditional for Vrl {
    fn check(&self, event: Event) -> (bool, Event) {
        let (event, result) = self.run(event);

        let result = result
            .map(|value| match value {
                Value::Boolean(boolean) => boolean,
                _ => false,
            })
            .unwrap_or_else(|err| {
                emit!(VrlConditionExecutionError {
                    error: err.to_string().as_ref()
                });
                false
            });
        (result, event)
    }

    fn check_with_context(&self, event: Event) -> (Result<(), String>, Event) {
        let (event, result) = self.run(event);

        let value_result = result.map_err(|err| match err {
            vrl::Terminate::Abort(err) => {
                let err = Formatter::new(
                    &self.source,
                    vrl::diagnostic::Diagnostic::from(
                        Box::new(err) as Box<dyn vrl::diagnostic::DiagnosticMessage>
                    ),
                )
                .colored()
                .to_string();
                format!("source execution aborted: {}", err)
            }
            vrl::Terminate::Error(err) => {
                let err = Formatter::new(
                    &self.source,
                    vrl::diagnostic::Diagnostic::from(
                        Box::new(err) as Box<dyn vrl::diagnostic::DiagnosticMessage>
                    ),
                )
                .colored()
                .to_string();
                format!("source execution failed: {}", err)
            }
        });

        let value = match value_result {
            Ok(value) => value,
            Err(err) => {
                return (Err(err), event);
            }
        };

        let result = match value {
            Value::Boolean(v) if v => Ok(()),
            Value::Boolean(v) if !v => Err("source execution resolved to false".into()),
            _ => Err("source execution resolved to a non-boolean value".into()),
        };
        (result, event)
    }
}

<<<<<<< HEAD
//------------------------------------------------------------------------------

#[derive(Debug, Clone)]
pub struct VrlLlvm {
    pub(super) program: Program,
    pub(super) source: String,
    #[allow(dead_code)]
    pub(super) library: Arc<vrl::llvm::Library<'static>>,
    pub(super) execute: usize,
}

unsafe impl Send for VrlLlvm {}

unsafe impl Sync for VrlLlvm {}

impl VrlLlvm {
    fn run(&self, event: &Event) -> vrl::RuntimeResult {
        // TODO(jean): This clone exists until vrl-lang has an "immutable"
        // mode.
        //
        // For now, mutability in reduce "vrl ends-when conditions" is
        // allowed, but it won't mutate the original event, since we cloned it
        // here.
        //
        // Having first-class immutability support in the language allows for
        // more performance (one less clone), and boot-time errors when a
        // program wants to mutate its events.
        //
        // see: https://github.com/vectordotdev/vector/issues/4744
        let mut target = VrlTarget::new(event.clone(), self.program.info());
        // TODO: use timezone from remap config
        let timezone = TimeZone::default();

        let mut context = vrl::core::Context {
            target: &mut target,
            timezone: &timezone,
        };
        let mut result = Ok(Value::Null);
        let execute = unsafe {
            std::mem::transmute::<
                _,
                for<'a> unsafe fn(&'a mut vrl::core::Context<'a>, &'a mut vrl::core::Resolved),
            >(self.execute)
        };
        unsafe { execute(&mut context, &mut result) };
        result.map_err(|error| match error {
            ExpressionError::Abort { .. } => Terminate::Abort(error),
            error @ ExpressionError::Error { .. } => Terminate::Error(error),
        })
    }
}

impl Conditional for VrlLlvm {
    fn check(&self, event: &Event) -> bool {
        self.run(event)
            .map(|value| match value {
                Value::Boolean(boolean) => boolean,
                _ => false,
            })
            .unwrap_or_else(|err| {
                emit!(VrlConditionExecutionError {
                    error: err.to_string().as_ref()
                });
                false
            })
    }

    fn check_with_context(&self, event: &Event) -> Result<(), String> {
        let value = self.run(event).map_err(|err| match err {
            vrl::Terminate::Abort(err) => {
                let err = Formatter::new(
                    &self.source,
                    vrl::diagnostic::Diagnostic::from(
                        Box::new(err) as Box<dyn vrl::diagnostic::DiagnosticMessage>
                    ),
                )
                .colored()
                .to_string();
                format!("source execution aborted: {}", err)
            }
            vrl::Terminate::Error(err) => {
                let err = Formatter::new(
                    &self.source,
                    vrl::diagnostic::Diagnostic::from(
                        Box::new(err) as Box<dyn vrl::diagnostic::DiagnosticMessage>
                    ),
                )
                .colored()
                .to_string();
                format!("source execution failed: {}", err)
            }
        })?;

        match value {
            Value::Boolean(v) if v => Ok(()),
            Value::Boolean(v) if !v => Err("source execution resolved to false".into()),
            _ => Err("source execution resolved to a non-boolean value".into()),
        }
    }
}

=======
>>>>>>> 2b2259ce
#[cfg(test)]
mod test {
    use std::collections::BTreeMap;

    use super::*;
    use crate::{
        event::{Metric, MetricKind, MetricValue},
        log_event,
    };

    #[test]
    fn generate_config() {
        crate::test_util::test_generate_config::<VrlConfig>();
    }

    #[test]
    fn check_vrl() {
        let checks = vec![
            (
                log_event![],   // event
                "true == true", // source
                Ok(()),         // build result
                Ok(()),         // check result
            ),
            (
                log_event!["foo" => true, "bar" => false],
                "to_bool(.bar || .foo) ?? false",
                Ok(()),
                Ok(()),
            ),
            (
                log_event![],
                "true == false",
                Ok(()),
                Err("source execution resolved to false"),
            ),
            // TODO: enable once we don't emit large diagnostics with colors when no tty is present.
            // (
            //     log_event![],
            //     "null",
            //     Err("\n\u{1b}[0m\u{1b}[1m\u{1b}[38;5;9merror\u{1b}[0m\u{1b}[1m: unexpected return value\u{1b}[0m\n  \u{1b}[0m\u{1b}[34m┌─\u{1b}[0m :1:1\n  \u{1b}[0m\u{1b}[34m│\u{1b}[0m\n\u{1b}[0m\u{1b}[34m1\u{1b}[0m \u{1b}[0m\u{1b}[34m│\u{1b}[0m \u{1b}[0m\u{1b}[31mnull\u{1b}[0m\n  \u{1b}[0m\u{1b}[34m│\u{1b}[0m \u{1b}[0m\u{1b}[31m^^^^\u{1b}[0m\n  \u{1b}[0m\u{1b}[34m│\u{1b}[0m \u{1b}[0m\u{1b}[31m│\u{1b}[0m\n  \u{1b}[0m\u{1b}[34m│\u{1b}[0m \u{1b}[0m\u{1b}[31mgot: null\u{1b}[0m\n  \u{1b}[0m\u{1b}[34m│\u{1b}[0m \u{1b}[0m\u{1b}[34mexpected: boolean\u{1b}[0m\n  \u{1b}[0m\u{1b}[34m│\u{1b}[0m\n  \u{1b}[0m\u{1b}[34m=\u{1b}[0m see language documentation at: https://vector.dev/docs/reference/vrl/\n\n"),
            //     Ok(()),
            // ),
            // (
            //     log_event!["foo" => "string"],
            //     ".foo",
            //     Err("\n\u{1b}[0m\u{1b}[1m\u{1b}[38;5;9merror\u{1b}[0m\u{1b}[1m: unexpected return value\u{1b}[0m\n  \u{1b}[0m\u{1b}[34m┌─\u{1b}[0m :1:1\n  \u{1b}[0m\u{1b}[34m│\u{1b}[0m\n\u{1b}[0m\u{1b}[34m1\u{1b}[0m \u{1b}[0m\u{1b}[34m│\u{1b}[0m \u{1b}[0m\u{1b}[31m.foo\u{1b}[0m\n  \u{1b}[0m\u{1b}[34m│\u{1b}[0m \u{1b}[0m\u{1b}[31m^^^^\u{1b}[0m\n  \u{1b}[0m\u{1b}[34m│\u{1b}[0m \u{1b}[0m\u{1b}[31m│\u{1b}[0m\n  \u{1b}[0m\u{1b}[34m│\u{1b}[0m \u{1b}[0m\u{1b}[31mgot: any\u{1b}[0m\n  \u{1b}[0m\u{1b}[34m│\u{1b}[0m \u{1b}[0m\u{1b}[34mexpected: boolean\u{1b}[0m\n  \u{1b}[0m\u{1b}[34m│\u{1b}[0m\n  \u{1b}[0m\u{1b}[34m=\u{1b}[0m see language documentation at: https://vector.dev/docs/reference/vrl/\n\n"),
            //     Ok(()),
            // ),
            // (
            //     log_event![],
            //     ".",
            //     Err("n\u{1b}[0m\u{1b}[1m\u{1b}[38;5;9merror\u{1b}[0m\u{1b}[1m: unexpected return value\u{1b}[0m\n  \u{1b}[0m\u{1b}[34m┌─\u{1b}[0m :1:1\n  \u{1b}[0m\u{1b}[34m│\u{1b}[0m\n\u{1b}[0m\u{1b}[34m1\u{1b}[0m \u{1b}[0m\u{1b}[34m│\u{1b}[0m \u{1b}[0m\u{1b}[31m.\u{1b}[0m\n  \u{1b}[0m\u{1b}[34m│\u{1b}[0m \u{1b}[0m\u{1b}[31m^\u{1b}[0m\n  \u{1b}[0m\u{1b}[34m│\u{1b}[0m \u{1b}[0m\u{1b}[31m│\u{1b}[0m\n  \u{1b}[0m\u{1b}[34m│\u{1b}[0m \u{1b}[0m\u{1b}[31mgot: any\u{1b}[0m\n  \u{1b}[0m\u{1b}[34m│\u{1b}[0m \u{1b}[0m\u{1b}[34mexpected: boolean\u{1b}[0m\n  \u{1b}[0m\u{1b}[34m│\u{1b}[0m\n  \u{1b}[0m\u{1b}[34m=\u{1b}[0m see language documentation at: https://vector.dev/docs/reference/vrl/\n\n"),
            //     Ok(()),
            // ),
            (
                Event::Metric(
                    Metric::new(
                        "zork",
                        MetricKind::Incremental,
                        MetricValue::Counter { value: 1.0 },
                    )
                    .with_namespace(Some("zerk"))
                    .with_tags(Some({
                        let mut tags = BTreeMap::new();
                        tags.insert("host".into(), "zoobub".into());
                        tags
                    })),
                ),
                r#".name == "zork" && .tags.host == "zoobub" && .kind == "incremental""#,
                Ok(()),
                Ok(()),
            ),
        ];

        for (event, source, build, check) in checks {
            let source = source.to_owned();
            let config = VrlConfig {
                source,
                runtime: Default::default(),
            };

            assert_eq!(
                config
                    .build(&Default::default())
                    .map(|_| ())
                    .map_err(|e| e.to_string()),
                build
            );

            if let Ok(cond) = config.build(&Default::default()) {
                assert_eq!(
                    cond.check_with_context(event.clone()).0,
                    check.map_err(|e| e.to_string())
                );
            }
        }
    }
}<|MERGE_RESOLUTION|>--- conflicted
+++ resolved
@@ -1,16 +1,8 @@
-<<<<<<< HEAD
 use std::{collections::HashMap, sync::Arc};
-
-use serde::{Deserialize, Serialize};
-use value::Value;
-use vector_common::TimeZone;
-use vrl::{core::ExpressionError, diagnostic::Formatter, Program, Runtime, Terminate, VrlRuntime};
-=======
 use value::Value;
 use vector_common::TimeZone;
 use vector_config::configurable_component;
 use vrl::{diagnostic::Formatter, Program, Runtime, VrlRuntime};
->>>>>>> 2b2259ce
 
 use crate::event::TargetEvents;
 use crate::{
@@ -52,13 +44,8 @@
             .chain(vector_vrl_functions::vrl_functions())
             .collect::<Vec<_>>();
 
-<<<<<<< HEAD
-        let mut external_env = vrl::state::ExternalEnv::default();
+        let mut external_env = vrl::state::ExternalEnv::default().read_only();
         external_env.set_external_context(enrichment_tables.clone());
-=======
-        let mut state = vrl::state::ExternalEnv::default().read_only();
-        state.set_external_context(enrichment_tables.clone());
->>>>>>> 2b2259ce
 
         let (program, mut local_env, warnings) =
             vrl::compile_with_state(&self.source, &functions, &mut external_env).map_err(
@@ -200,7 +187,6 @@
     }
 }
 
-<<<<<<< HEAD
 //------------------------------------------------------------------------------
 
 #[derive(Debug, Clone)]
@@ -218,19 +204,7 @@
 
 impl VrlLlvm {
     fn run(&self, event: &Event) -> vrl::RuntimeResult {
-        // TODO(jean): This clone exists until vrl-lang has an "immutable"
-        // mode.
-        //
-        // For now, mutability in reduce "vrl ends-when conditions" is
-        // allowed, but it won't mutate the original event, since we cloned it
-        // here.
-        //
-        // Having first-class immutability support in the language allows for
-        // more performance (one less clone), and boot-time errors when a
-        // program wants to mutate its events.
-        //
-        // see: https://github.com/vectordotdev/vector/issues/4744
-        let mut target = VrlTarget::new(event.clone(), self.program.info());
+        let mut target = VrlTarget::new(event, self.program.info());
         // TODO: use timezone from remap config
         let timezone = TimeZone::default();
 
@@ -246,10 +220,11 @@
             >(self.execute)
         };
         unsafe { execute(&mut context, &mut result) };
-        result.map_err(|error| match error {
-            ExpressionError::Abort { .. } => Terminate::Abort(error),
-            error @ ExpressionError::Error { .. } => Terminate::Error(error),
-        })
+        let original_event = match target.into_events() {
+            TargetEvents::One(event) => event,
+            _ => panic!("Event was modified in a condition. This is an internal compiler error."),
+        };
+        (original_event, result)
     }
 }
 
@@ -302,8 +277,6 @@
     }
 }
 
-=======
->>>>>>> 2b2259ce
 #[cfg(test)]
 mod test {
     use std::collections::BTreeMap;
