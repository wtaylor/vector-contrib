--- conflicted
+++ resolved
@@ -291,12 +291,8 @@
 stream-cancel = { version = "0.8.1", default-features = false }
 strip-ansi-escapes = { version = "0.1.1", default-features = false }
 syslog = { version = "6.0.1", default-features = false, optional = true }
-<<<<<<< HEAD
 thingbuf = { git = "https://github.com/tobz/thingbuf.git", default-features = false, features = ["std", "static"], optional = true }
-tikv-jemallocator = { version = "0.4.3", default-features = false, optional = true }
-=======
 tikv-jemallocator = { version = "0.5.0", default-features = false, optional = true }
->>>>>>> 30a35197
 tokio-postgres = { version = "0.7.6", default-features = false, features = ["runtime", "with-chrono-0_4"], optional = true }
 tokio-tungstenite = {version = "0.17.1", default-features = false, features = ["connect"], optional = true}
 toml = { version = "0.5.9", default-features = false }
