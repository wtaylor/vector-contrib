--- conflicted
+++ resolved
@@ -19,19 +19,6 @@
     fn type_def(&self, _: (&LocalEnv, &ExternalEnv)) -> TypeDef {
         TypeDef::null().infallible()
     }
-<<<<<<< HEAD
-
-    fn compile_to_vm(
-        &self,
-        vm: &mut Vm,
-        _state: (&mut LocalEnv, &mut ExternalEnv),
-    ) -> Result<(), String> {
-        // Noop just adds a Null to the stack.
-        let constant = vm.add_constant(Value::Null);
-        vm.write_opcode(OpCode::Constant);
-        vm.write_primitive(constant);
-        Ok(())
-    }
 
     #[cfg(feature = "llvm")]
     fn emit_llvm<'ctx>(
@@ -41,8 +28,6 @@
     ) -> Result<(), String> {
         Ok(())
     }
-=======
->>>>>>> d483777f
 }
 
 impl fmt::Display for Noop {
