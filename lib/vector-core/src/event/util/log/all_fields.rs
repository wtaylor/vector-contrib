use std::{
    collections::{btree_map, BTreeMap},
    fmt::Write as _,
    iter, slice,
};

use serde::{Serialize, Serializer};

use super::Value;

/// Iterates over all paths in form `a.b[0].c[1]` in alphabetical order
/// and their corresponding values.
pub fn all_fields(fields: &BTreeMap<String, Value>) -> FieldsIter {
    FieldsIter::new(fields)
}

/// An iterator with a single "message" element
pub fn all_fields_non_object_root(value: &Value) -> FieldsIter {
    FieldsIter::non_object(value)
}

#[derive(Clone, Debug)]
enum LeafIter<'a> {
    Root((&'a Value, bool)),
    Map(btree_map::Iter<'a, String, Value>),
    Array(iter::Enumerate<slice::Iter<'a, Value>>),
}

#[derive(Clone, Copy)]
enum PathComponent<'a> {
    Key(&'a String),
    Index(usize),
}

/// Performs depth-first traversal of the nested structure.
///
/// If a key maps to an empty collection, the key and the empty collection will be returned.
#[derive(Clone)]
pub struct FieldsIter<'a> {
    /// Stack of iterators used for the depth-first traversal.
    stack: Vec<LeafIter<'a>>,
    /// Path components from the root up to the top of the stack.
    path: Vec<PathComponent<'a>>,
}

impl<'a> FieldsIter<'a> {
    fn new(fields: &'a BTreeMap<String, Value>) -> FieldsIter<'a> {
        FieldsIter {
            stack: vec![LeafIter::Map(fields.iter())],
            path: vec![],
        }
    }

    /// This is for backwards compatibility. An event where the root is not an object
    /// will be treated as an object with a single "message" key
    fn non_object(value: &'a Value) -> FieldsIter<'a> {
        FieldsIter {
            stack: vec![LeafIter::Root((value, false))],
            path: vec![],
        }
    }

    fn push(&mut self, value: &'a Value, component: PathComponent<'a>) -> Option<&'a Value> {
        match value {
            Value::Object(map) if !map.is_empty() => {
                self.stack.push(LeafIter::Map(map.iter()));
                self.path.push(component);
                None
            }
            Value::Array(array) if !array.is_empty() => {
                self.stack.push(LeafIter::Array(array.iter().enumerate()));
                self.path.push(component);
                None
            }
            _ => Some(value),
        }
    }

    fn pop(&mut self) {
        self.stack.pop();
        self.path.pop();
    }

    fn make_path(&mut self, component: PathComponent<'a>) -> String {
        let mut res = String::new();
        let mut path_iter = self.path.iter().chain(iter::once(&component)).peekable();
        loop {
            match path_iter.next() {
                None => return res,
                Some(PathComponent::Key(key)) => {
                    if key.contains('.') {
                        res.push_str(&key.replace('.', "\\."));
                    } else {
                        res.push_str(key);
                    }
                }
                Some(PathComponent::Index(index)) => {
                    write!(res, "[{index}]").expect("write to String never fails");
                }
            }
            if let Some(PathComponent::Key(_)) = path_iter.peek() {
                res.push('.');
            }
        }
    }
}

impl<'a> Iterator for FieldsIter<'a> {
    type Item = (String, &'a Value);

    fn next(&mut self) -> Option<Self::Item> {
        loop {
            match self.stack.last_mut() {
                None => return None,
                Some(LeafIter::Map(map_iter)) => match map_iter.next() {
                    None => self.pop(),
                    Some((key, value)) => {
                        if let Some(scalar_value) = self.push(value, PathComponent::Key(key)) {
                            return Some((self.make_path(PathComponent::Key(key)), scalar_value));
                        }
                    }
                },
                Some(LeafIter::Array(array_iter)) => match array_iter.next() {
                    None => self.pop(),
                    Some((index, value)) => {
                        if let Some(scalar_value) = self.push(value, PathComponent::Index(index)) {
                            return Some((
                                self.make_path(PathComponent::Index(index)),
                                scalar_value,
                            ));
                        }
                    }
                },
                Some(LeafIter::Root((value, visited))) => {
<<<<<<< HEAD
                    let result = if *visited {
                        None
                    } else {
                        Some(("message".to_owned(), *value))
                    };
=======
                    let result = (!*visited).then(|| ("message".to_owned(), *value));
>>>>>>> 45a65078
                    *visited = true;
                    return result;
                }
            };
        }
    }
}

impl<'a> Serialize for FieldsIter<'a> {
    fn serialize<S>(&self, serializer: S) -> Result<S::Ok, S::Error>
    where
        S: Serializer,
    {
        serializer.collect_map(self.clone())
    }
}

#[cfg(test)]
mod test {
    use serde_json::json;
    use similar_asserts::assert_eq;

    use super::{super::test::fields_from_json, *};

    #[test]
    fn keys_simple() {
        let fields = fields_from_json(json!({
            "field2": 3,
            "field1": 4,
            "field3": 5
        }));
        let expected: Vec<_> = vec![
            ("field1", &Value::Integer(4)),
            ("field2", &Value::Integer(3)),
            ("field3", &Value::Integer(5)),
        ]
        .into_iter()
        .map(|(k, v)| (k.into(), v))
        .collect();

        let collected: Vec<_> = all_fields(&fields).collect();
        assert_eq!(collected, expected);
    }

    #[test]
    fn keys_nested() {
        let fields = fields_from_json(json!({
            "a": {
                "b": {
                    "c": 5
                },
                "a": 4,
                "array": [null, 3, {
                    "x": 1
                }, [2]]
            },
            "a.b.c": 6,
            "d": {},
            "e": [],
        }));
        let expected: Vec<_> = vec![
            ("a.a", Value::Integer(4)),
            ("a.array[0]", Value::Null),
            ("a.array[1]", Value::Integer(3)),
            ("a.array[2].x", Value::Integer(1)),
            ("a.array[3][0]", Value::Integer(2)),
            ("a.b.c", Value::Integer(5)),
            ("a\\.b\\.c", Value::Integer(6)),
            ("d", Value::Object(BTreeMap::new())),
            ("e", Value::Array(Vec::new())),
        ]
        .into_iter()
        .map(|(k, v)| (k.into(), v))
        .collect();

        let collected: Vec<_> = all_fields(&fields).map(|(k, v)| (k, v.clone())).collect();
        assert_eq!(collected, expected);
    }

    #[test]
    fn test_non_object_root() {
        let value = Value::Integer(3);
        let collected: Vec<_> = all_fields_non_object_root(&value)
            .map(|(k, v)| (k, v.clone()))
            .collect();
        assert_eq!(collected, vec![("message".to_owned(), value)]);
    }
}<|MERGE_RESOLUTION|>--- conflicted
+++ resolved
@@ -132,15 +132,7 @@
                     }
                 },
                 Some(LeafIter::Root((value, visited))) => {
-<<<<<<< HEAD
-                    let result = if *visited {
-                        None
-                    } else {
-                        Some(("message".to_owned(), *value))
-                    };
-=======
                     let result = (!*visited).then(|| ("message".to_owned(), *value));
->>>>>>> 45a65078
                     *visited = true;
                     return result;
                 }
