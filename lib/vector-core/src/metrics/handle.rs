--- conflicted
+++ resolved
@@ -95,15 +95,9 @@
 
 #[derive(Clone, Debug)]
 pub struct Histogram {
-<<<<<<< HEAD
-    buckets: Arc<[(f64, AtomicU32); 20]>,
-    count: Arc<AtomicU32>,
-    sum: Arc<AtomicF64>,
-=======
     buckets: Box<[(f64, AtomicU32); 20]>,
     count: AtomicU64,
     sum: AtomicF64,
->>>>>>> 176060cc
 }
 
 impl Histogram {
@@ -140,13 +134,8 @@
         ]);
         Self {
             buckets,
-<<<<<<< HEAD
-            count: Arc::new(AtomicU32::new(0)),
-            sum: Arc::new(AtomicF64::new(0.0)),
-=======
             count: AtomicU64::new(0),
             sum: AtomicF64::new(0.0),
->>>>>>> 176060cc
         }
     }
 
